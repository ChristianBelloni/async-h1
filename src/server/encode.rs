//! Process HTTP connections on the server.

use std::pin::Pin;

use async_std::io;
use async_std::io::prelude::*;
use async_std::task::{Context, Poll};
use http_types::headers::{CONTENT_LENGTH, DATE, TRANSFER_ENCODING};
use http_types::{Method, Response};

use crate::chunked::ChunkedEncoder;
use crate::date::fmt_http_date;

/// A streaming HTTP encoder.
///
/// This is returned from [`encode`].
#[derive(Debug)]
pub struct Encoder {
    /// The current level of recursion the encoder is in.
    depth: u16,
    /// HTTP headers to be sent.
    res: Response,
    /// The state of the encoding process
    state: State,
    /// Track bytes read in a call to poll_read.
    bytes_written: usize,
    /// The data we're writing as part of the head section.
    head: Vec<u8>,
    /// The amount of bytes read from the head section.
    head_bytes_written: usize,
    /// The total length of the body.
    /// This is only used in the known-length body encoder.
    body_len: usize,
    /// The amount of bytes read from the body.
    /// This is only used in the known-length body encoder.
    body_bytes_written: usize,
    /// An encoder for chunked encoding.
    chunked: ChunkedEncoder,
    /// the http method that this response is in reply to
    method: Method,
}

#[derive(Debug)]
enum State {
    /// Starting state.
    Start,
    /// Write the HEAD section to an intermediate buffer.
    ComputeHead,
    /// Stream out the HEAD section.
    EncodeHead,
    /// Stream out a body whose length is known ahead of time.
    EncodeFixedBody,
    /// Stream out a body whose length is *not* know ahead of time.
    EncodeChunkedBody,
    /// Stream has ended.
    End,
}

impl Read for Encoder {
    fn poll_read(
        mut self: Pin<&mut Self>,
        cx: &mut Context<'_>,
        buf: &mut [u8],
    ) -> Poll<io::Result<usize>> {
        self.bytes_written = 0;
        let res = self.run(cx, buf);
        log::trace!("ServerEncoder {} bytes written", self.bytes_written);
        res
    }
}

impl Encoder {
    /// Create a new instance of Encoder.
<<<<<<< HEAD
    pub fn new(res: Response, method: Method) -> Self {
=======
    pub fn new(res: Response) -> Self {
>>>>>>> b7b70c8f
        Self {
            res,
            depth: 0,
            state: State::Start,
            bytes_written: 0,
            head: vec![],
            head_bytes_written: 0,
            body_len: 0,
            body_bytes_written: 0,
            chunked: ChunkedEncoder::new(),
            method,
        }
    }

    /// Switch the internal state to a new state.
    fn dispatch(
        &mut self,
        state: State,
        cx: &mut Context<'_>,
        buf: &mut [u8],
    ) -> Poll<io::Result<usize>> {
        use State::*;
        log::trace!("ServerEncoder state: {:?} -> {:?}", self.state, state);

        #[cfg(debug_assertions)]
        match self.state {
            Start => assert!(matches!(state, ComputeHead)),
            ComputeHead => assert!(matches!(state, EncodeHead)),
            EncodeHead => assert!(matches!(state, EncodeChunkedBody | EncodeFixedBody | End)),
            EncodeFixedBody => assert!(matches!(state, End)),
            EncodeChunkedBody => assert!(matches!(state, End)),
            End => panic!("No state transitions allowed after the ServerEncoder has ended"),
        }

        self.state = state;
        self.run(cx, buf)
    }

    /// Execute the right method for the current state.
    fn run(&mut self, cx: &mut Context<'_>, buf: &mut [u8]) -> Poll<io::Result<usize>> {
        match self.state {
            State::Start => self.dispatch(State::ComputeHead, cx, buf),
            State::ComputeHead => self.compute_head(cx, buf),
            State::EncodeHead => self.encode_head(cx, buf),
            State::EncodeFixedBody => self.encode_fixed_body(cx, buf),
            State::EncodeChunkedBody => self.encode_chunked_body(cx, buf),
            State::End => Poll::Ready(Ok(self.bytes_written)),
        }
    }

    /// Encode the headers to a buffer, the first time we poll.
    fn compute_head(&mut self, cx: &mut Context<'_>, buf: &mut [u8]) -> Poll<io::Result<usize>> {
        let reason = self.res.status().canonical_reason();
        let status = self.res.status();
        std::io::Write::write_fmt(
            &mut self.head,
            format_args!("HTTP/1.1 {} {}\r\n", status, reason),
        )?;

        // If the body isn't streaming, we can set the content-length ahead of time. Else we need to
        // send all items in chunks.
        if let Some(len) = self.res.len() {
            std::io::Write::write_fmt(&mut self.head, format_args!("content-length: {}\r\n", len))?;
        } else {
            std::io::Write::write_fmt(
                &mut self.head,
                format_args!("transfer-encoding: chunked\r\n"),
            )?;
        }

        if self.res.header(DATE).is_none() {
            let date = fmt_http_date(std::time::SystemTime::now());
            std::io::Write::write_fmt(&mut self.head, format_args!("date: {}\r\n", date))?;
        }

        let iter = self
            .res
            .iter()
            .filter(|(h, _)| h != &&CONTENT_LENGTH)
            .filter(|(h, _)| h != &&TRANSFER_ENCODING);
        for (header, values) in iter {
            for value in values.iter() {
                std::io::Write::write_fmt(
                    &mut self.head,
                    format_args!("{}: {}\r\n", header, value),
                )?
            }
        }

        std::io::Write::write_fmt(&mut self.head, format_args!("\r\n"))?;

        self.dispatch(State::EncodeHead, cx, buf)
    }

    /// Encode the status code + headers.
    fn encode_head(&mut self, cx: &mut Context<'_>, buf: &mut [u8]) -> Poll<io::Result<usize>> {
        // Read from the serialized headers, url and methods.
        let head_len = self.head.len();
        let len = std::cmp::min(head_len - self.head_bytes_written, buf.len());
        let range = self.head_bytes_written..self.head_bytes_written + len;
        buf[0..len].copy_from_slice(&self.head[range]);
        self.bytes_written += len;
        self.head_bytes_written += len;

        // If we've read the total length of the head we're done
        // reading the head and can transition to reading the body
        if self.head_bytes_written == head_len {
            if self.method == Method::Head {
                // If we are responding to a HEAD request, we MUST NOT send
                // body content
                self.dispatch(State::End, cx, buf)
            } else {
                // The response length lets us know if we are encoding
                // our body in chunks or not
                match self.res.len() {
                    Some(body_len) => {
                        self.body_len = body_len;
                        self.dispatch(State::EncodeFixedBody, cx, buf)
                    }
                    None => self.dispatch(State::EncodeChunkedBody, cx, buf),
                }
            }
        } else {
            // If we haven't read the entire header it means `buf` isn't
            // big enough. Break out of loop and return from `poll_read`
            Poll::Ready(Ok(self.bytes_written))
        }
    }

    /// Encode the body with a known length.
    fn encode_fixed_body(
        &mut self,
        cx: &mut Context<'_>,
        buf: &mut [u8],
    ) -> Poll<io::Result<usize>> {
        // Double check that we didn't somehow read more bytes than
        // can fit in our buffer
        debug_assert!(self.bytes_written <= buf.len());

        // ensure we have at least room for 1 more byte in our buffer
        if self.bytes_written == buf.len() {
            return Poll::Ready(Ok(self.bytes_written));
        }

        // Figure out how many bytes we can read.
        let upper_bound =
            (self.bytes_written + self.body_len - self.body_bytes_written).min(buf.len());
        // Read bytes from body
        let range = self.bytes_written..upper_bound;
        let inner_poll_result = Pin::new(&mut self.res).poll_read(cx, &mut buf[range]);
        let new_body_bytes_written = match inner_poll_result {
            Poll::Ready(Ok(n)) => n,
            Poll::Ready(Err(e)) => return Poll::Ready(Err(e)),
            Poll::Pending => match self.bytes_written {
                0 => return Poll::Pending,
                n => return Poll::Ready(Ok(n)),
            },
        };
        self.body_bytes_written += new_body_bytes_written;
        self.bytes_written += new_body_bytes_written;

        // Double check we did not read more body bytes than the total
        // length of the body
        debug_assert!(
            self.body_bytes_written <= self.body_len,
            "Too many bytes read. Expected: {}, read: {}",
            self.body_len,
            self.body_bytes_written
        );

        if self.body_len == self.body_bytes_written {
            // If we've read the `len` number of bytes, end
            self.dispatch(State::End, cx, buf)
        } else if new_body_bytes_written == 0 {
            // If we've reached unexpected EOF, end anyway
            // TODO: do something?
            self.dispatch(State::End, cx, buf)
        } else {
            // Else continue encoding
            self.encode_fixed_body(cx, buf)
        }
    }

    /// Encode an AsyncBufRead using "chunked" framing. This is used for streams
    /// whose length is not known up front.
    fn encode_chunked_body(
        &mut self,
        cx: &mut Context<'_>,
        buf: &mut [u8],
    ) -> Poll<io::Result<usize>> {
        let buf = &mut buf[self.bytes_written..];
        match self.chunked.encode(&mut self.res, cx, buf) {
            Poll::Ready(Ok(read)) => {
                self.bytes_written += read;
                match self.bytes_written {
                    0 => self.dispatch(State::End, cx, buf),
                    _ => Poll::Ready(Ok(self.bytes_written)),
                }
            }
            Poll::Ready(Err(err)) => Poll::Ready(Err(err)),
            Poll::Pending => match self.bytes_written {
                0 => Poll::Pending,
                _ => Poll::Ready(Ok(self.bytes_written)),
            },
        }
    }
}<|MERGE_RESOLUTION|>--- conflicted
+++ resolved
@@ -71,11 +71,7 @@
 
 impl Encoder {
     /// Create a new instance of Encoder.
-<<<<<<< HEAD
-    pub fn new(res: Response, method: Method) -> Self {
-=======
     pub fn new(res: Response) -> Self {
->>>>>>> b7b70c8f
         Self {
             res,
             depth: 0,
